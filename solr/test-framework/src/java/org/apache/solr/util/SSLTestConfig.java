--- conflicted
+++ resolved
@@ -100,13 +100,8 @@
    * @see HttpClientUtil#SYS_PROP_CHECK_PEER_NAME
    */
   public SSLTestConfig(boolean useSSL, boolean clientAuth, boolean checkPeerName) {
-<<<<<<< HEAD
     this.useSsl = useSSL;
     this.clientAuth = clientAuth;
-=======
-    super(useSSL, clientAuth, null, TEST_KEYSTORE_PASSWORD, null, TEST_KEYSTORE_PASSWORD);
-
->>>>>>> c651cbfd
     this.checkPeerName = checkPeerName;
 
     final String resourceName = checkPeerName
